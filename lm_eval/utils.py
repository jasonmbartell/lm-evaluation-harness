--- conflicted
+++ resolved
@@ -1,7 +1,6 @@
 import os
 import re
 import sys
-<<<<<<< HEAD
 import yaml
 import inspect
 import pathlib
@@ -9,19 +8,19 @@
 import subprocess
 import collections
 import importlib.util
-
-from typing import List
-=======
 import fnmatch
+
 from typing import List, Union
 
 import gc
 import torch
->>>>>>> 9d06c953
 
 from omegaconf import OmegaConf
 from jinja2 import BaseLoader, Environment, StrictUndefined
 from itertools import islice
+
+from lm_eval import tasks
+from lm_eval.logger import eval_logger
 
 
 class ExitCodeError(Exception):
@@ -96,10 +95,6 @@
     return list(res.values())
 
 
-def _is_json_task(task_name):
-    return task_name == "json" or task_name.startswith("json=")
-
-
 class MultiChoice:
     def __init__(self, choices):
         self.choices = choices
@@ -107,11 +102,11 @@
     # Simple wildcard support (linux filename patterns)
     def __contains__(self, values):
         for value in values.split(","):
-            if len(fnmatch.filter(self.choices, value)) == 0 and not _is_json_task(
-                value
-            ):
-                return False
-
+            if len(fnmatch.filter(self.choices, value)) == 0:
+                eval_logger.warning("{} is not in task list.".format(value))
+                eval_logger.info(f"Available tasks to choose:")
+                for choice in self.choices:
+                    eval_logger.info(f"  - {choice}")
         return True
 
     def __iter__(self):
@@ -124,9 +119,6 @@
 def pattern_match(patterns, source_list):
     task_names = set()
     for pattern in patterns:
-        if _is_json_task(pattern):
-            task_names.add(pattern)
-
         for matching in fnmatch.filter(source_list, pattern):
             task_names.add(matching)
     return sorted(list(task_names))
@@ -177,8 +169,8 @@
         window_end = predicted + window_pred_len
 
         yield (
-            token_list[window_end - max_seq_len - 1 : window_end - 1],
-            token_list[window_end - window_pred_len : window_end],
+            token_list[window_end - max_seq_len - 1: window_end - 1],
+            token_list[window_end - window_pred_len: window_end],
         )
         predicted += window_pred_len
 
@@ -340,7 +332,6 @@
         )
 
 
-<<<<<<< HEAD
 def get_git_commit_hash():
     """
     Gets the git commit hash of your current repo (if it exists).
@@ -424,8 +415,8 @@
     among ranks in multigpu setting or only pulling a sample of documents
     """
     return islice(raw_iterator, rank, limit, world_size)
-=======
+
+
 def clear_torch_cache():
     gc.collect()
-    torch.cuda.empty_cache()
->>>>>>> 9d06c953
+    torch.cuda.empty_cache()